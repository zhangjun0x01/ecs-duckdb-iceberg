//===----------------------------------------------------------------------===//
//                         DuckDB
//
// url_utils.hpp
//
//
//===----------------------------------------------------------------------===//

#pragma once

<<<<<<< HEAD
#include "duckdb/common/string.hpp"
#include "duckdb/common/vector.hpp"
=======
#include <string>
#include <unordered_map>
#include <vector>
>>>>>>> 193d33a4

namespace duckdb {

class IRCEndpointBuilder {
private:
	struct QueryParameter {
	public:
		QueryParameter(const string &key, const string &value) : key(key), value(value) {}
	public:
		string key;
		string value;
	};
public:
	void AddPathComponent(const string &component);

	void SetPrefix(const string &prefix_);
	string GetPrefix() const;

	void SetHost(const string &host_);
	string GetHost() const;

	void SetWarehouse(const string &warehouse_);
	string GetWarehouse() const;

	void SetVersion(const string &version_);
	string GetVersion() const;

	void AddQueryParameter(const string &key, const string &value);

<<<<<<< HEAD
	string GetURL() const;
=======
	void SetParam(std::string key, std::string value);
	std::string GetParam(std::string key) const;
	const std::unordered_map<std::string, std::string> GetParams();

	std::string GetURL() const;
>>>>>>> 193d33a4

	//! path components when querying. Like namespaces/tables etc.
	vector<string> path_components;

	//! query parameters at the end of the url.
	vector<QueryParameter> query_parameters;

private:
	//! host of the endpoint, like `glue` or `polaris`
	string host;
	//! version
	string version;
	//! optional prefix
	string prefix;
	//! warehouse
<<<<<<< HEAD
	string warehouse;
=======
	std::string warehouse;

	std::unordered_map<std::string, std::string> params;
>>>>>>> 193d33a4
};

} // namespace duckdb<|MERGE_RESOLUTION|>--- conflicted
+++ resolved
@@ -8,14 +8,9 @@
 
 #pragma once
 
-<<<<<<< HEAD
 #include "duckdb/common/string.hpp"
 #include "duckdb/common/vector.hpp"
-=======
-#include <string>
-#include <unordered_map>
-#include <vector>
->>>>>>> 193d33a4
+#include "duckdb/common/unordered_map.hpp"
 
 namespace duckdb {
 
@@ -30,6 +25,7 @@
 	};
 public:
 	void AddPathComponent(const string &component);
+	void AddQueryParameter(const string &key, const string &value);
 
 	void SetPrefix(const string &prefix_);
 	string GetPrefix() const;
@@ -43,17 +39,11 @@
 	void SetVersion(const string &version_);
 	string GetVersion() const;
 
-	void AddQueryParameter(const string &key, const string &value);
+	void SetParam(const string &key, const string &value);
+	string GetParam(const string &key) const;
+	const unordered_map<string, string> GetParams();
 
-<<<<<<< HEAD
 	string GetURL() const;
-=======
-	void SetParam(std::string key, std::string value);
-	std::string GetParam(std::string key) const;
-	const std::unordered_map<std::string, std::string> GetParams();
-
-	std::string GetURL() const;
->>>>>>> 193d33a4
 
 	//! path components when querying. Like namespaces/tables etc.
 	vector<string> path_components;
@@ -69,13 +59,9 @@
 	//! optional prefix
 	string prefix;
 	//! warehouse
-<<<<<<< HEAD
 	string warehouse;
-=======
-	std::string warehouse;
 
-	std::unordered_map<std::string, std::string> params;
->>>>>>> 193d33a4
+	unordered_map<string, string> params;
 };
 
 } // namespace duckdb