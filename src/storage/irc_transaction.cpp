#include "duckdb/parser/parsed_data/create_view_info.hpp"
#include "duckdb/catalog/catalog_entry/index_catalog_entry.hpp"
#include "duckdb/catalog/catalog_entry/view_catalog_entry.hpp"
#include "manifest_reader.hpp"

#include "storage/irc_transaction.hpp"
#include "storage/irc_catalog.hpp"
#include "storage/irc_authorization.hpp"
#include "storage/table_update/iceberg_add_snapshot.hpp"
#include "catalog_utils.hpp"
<<<<<<< HEAD
#include <numeric>
=======
>>>>>>> 9d6d317d

namespace duckdb {

IRCTransaction::IRCTransaction(IRCatalog &ic_catalog, TransactionManager &manager, ClientContext &context)
    : Transaction(manager, context), db(*context.db), catalog(ic_catalog), access_mode(ic_catalog.access_mode),
      schemas(ic_catalog) {
}

IRCTransaction::~IRCTransaction() = default;

void IRCTransaction::MarkTableAsDirty(const ICTableEntry &table) {
	dirty_tables.insert(&table);
}

void IRCTransaction::Start() {
}

void CommitTableToJSON(yyjson_mut_doc *doc, yyjson_mut_val *root_object,
                       const rest_api_objects::CommitTableRequest &table) {
	//! requirements
	auto requirements_array = yyjson_mut_obj_add_arr(doc, root_object, "requirements");
<<<<<<< HEAD
	D_ASSERT(table.requirements.empty());
=======
	for (auto &requirement : table.requirements) {
		if (requirement.has_assert_ref_snapshot_id) {
			auto &assert_ref_snapshot_id = requirement.assert_ref_snapshot_id;
			auto requirement_json = yyjson_mut_arr_add_obj(doc, requirements_array);
			yyjson_mut_obj_add_strcpy(doc, requirement_json, "type", assert_ref_snapshot_id.type.value.c_str());
			yyjson_mut_obj_add_strcpy(doc, requirement_json, "ref", assert_ref_snapshot_id.ref.c_str());
			yyjson_mut_obj_add_uint(doc, requirement_json, "snapshot-id", assert_ref_snapshot_id.snapshot_id);
		} else {
			throw NotImplementedException("Can't serialize this TableRequirement type to JSON");
		}
	}
>>>>>>> 9d6d317d

	//! updates
	auto updates_array = yyjson_mut_obj_add_arr(doc, root_object, "updates");
	for (auto &update : table.updates) {
		if (update.has_add_snapshot_update) {
			auto update_json = yyjson_mut_arr_add_obj(doc, updates_array);
			//! updates[...].action
			yyjson_mut_obj_add_strcpy(doc, update_json, "action", "add-snapshot");
			//! updates[...].snapshot
			auto snapshot_json = yyjson_mut_obj_add_obj(doc, update_json, "snapshot");

			auto &snapshot = update.add_snapshot_update.snapshot;
			yyjson_mut_obj_add_uint(doc, snapshot_json, "snapshot-id", snapshot.snapshot_id);
			if (snapshot.has_parent_snapshot_id) {
				yyjson_mut_obj_add_uint(doc, snapshot_json, "parent-snapshot-id", snapshot.parent_snapshot_id);
			}
			yyjson_mut_obj_add_uint(doc, snapshot_json, "sequence-number", snapshot.sequence_number);
			yyjson_mut_obj_add_uint(doc, snapshot_json, "timestamp-ms", snapshot.timestamp_ms);
			yyjson_mut_obj_add_strcpy(doc, snapshot_json, "manifest-list", snapshot.manifest_list.c_str());
			auto summary_json = yyjson_mut_obj_add_obj(doc, snapshot_json, "summary");
			yyjson_mut_obj_add_strcpy(doc, summary_json, "operation", snapshot.summary.operation.c_str());
			yyjson_mut_obj_add_uint(doc, snapshot_json, "schema-id", snapshot.schema_id);
		} else if (update.has_set_snapshot_ref_update) {
			auto update_json = yyjson_mut_arr_add_obj(doc, updates_array);
			auto &ref_update = update.set_snapshot_ref_update;

			//! updates[...].action
			yyjson_mut_obj_add_strcpy(doc, update_json, "action", "set-snapshot-ref");
			//! updates[...].ref-name
			yyjson_mut_obj_add_strcpy(doc, update_json, "ref-name", ref_update.ref_name.c_str());
			//! updates[...].type
			yyjson_mut_obj_add_strcpy(doc, update_json, "type", ref_update.snapshot_reference.type.c_str());
			//! updates[...].snapshot-id
			yyjson_mut_obj_add_uint(doc, update_json, "snapshot-id", ref_update.snapshot_reference.snapshot_id);
		} else {
			throw NotImplementedException("Can't serialize this TableUpdate type to JSON");
		}
	}

	//! identifier
	D_ASSERT(table.has_identifier);
	auto &_namespace = table.identifier._namespace.value;
	auto identifier_json = yyjson_mut_obj_add_obj(doc, root_object, "identifier");

	//! identifier.name
	yyjson_mut_obj_add_strcpy(doc, identifier_json, "name", table.identifier.name.c_str());
	//! identifier.namespace
	auto namespace_arr = yyjson_mut_obj_add_arr(doc, identifier_json, "namespace");
	D_ASSERT(_namespace.size() == 1);
	yyjson_mut_arr_add_strcpy(doc, namespace_arr, _namespace[0].c_str());
}

void CommitTransactionToJSON(yyjson_mut_doc *doc, yyjson_mut_val *root_object,
                             const rest_api_objects::CommitTransactionRequest &req) {
	auto table_changes_array = yyjson_mut_obj_add_arr(doc, root_object, "table-changes");
	for (auto &table : req.table_changes) {
		auto table_obj = yyjson_mut_arr_add_obj(doc, table_changes_array);
		CommitTableToJSON(doc, table_obj, table);
	}
}

string JsonDocToString(std::unique_ptr<yyjson_mut_doc, YyjsonDocDeleter> doc) {
	auto root_object = yyjson_mut_doc_get_root(doc.get());

	//! Write the result to a string
	auto data = yyjson_mut_val_write_opts(root_object, YYJSON_WRITE_ALLOW_INF_AND_NAN, nullptr, nullptr, nullptr);
	if (!data) {
		throw InvalidInputException("Could not create a JSON representation of the table schema, yyjson failed");
	}
	auto res = string(data);
	free(data);
	return res;
}

<<<<<<< HEAD
static string ConstructNamespace(vector<string> namespaces) {
	auto table_namespace = std::accumulate(namespaces.begin() + 1, namespaces.end(), namespaces[0],
	                                       [](const std::string &a, const std::string &b) { return a + "." + b; });
	return table_namespace;
}

static string ConstructTableUpdateJSON(rest_api_objects::CommitTableRequest &table_change) {
	std::unique_ptr<yyjson_mut_doc, YyjsonDocDeleter> doc_p(yyjson_mut_doc_new(nullptr));
	auto doc = doc_p.get();
	auto root_object = yyjson_mut_obj(doc);
	yyjson_mut_doc_set_root(doc, root_object);
	CommitTableToJSON(doc, root_object, table_change);
	return JsonDocToString(std::move(doc_p));
=======
static rest_api_objects::TableRequirement CreateAssertRefSnapshotIdRequirement(IcebergSnapshot &old_snapshot) {
	rest_api_objects::TableRequirement req;
	req.has_assert_ref_snapshot_id = true;

	auto &res = req.assert_ref_snapshot_id;
	res.ref = "main";
	res.snapshot_id = old_snapshot.snapshot_id;
	res.type.value = "assert-ref-snapshot-id";
	return req;
>>>>>>> 9d6d317d
}

void IRCTransaction::Commit() {
	if (dirty_tables.empty()) {
		return;
<<<<<<< HEAD
=======
	}

	try {
		Connection temp_con(db);
		//! This automatically starts a transaction
		temp_con.BeginTransaction();
		auto &context = temp_con.context;

		rest_api_objects::CommitTransactionRequest transaction;
		for (auto &table : dirty_tables) {
			IcebergCommitState commit_state;
			auto &table_change = commit_state.table_change;
			table_change.identifier._namespace.value.push_back(table->ParentSchema().name);
			table_change.identifier.name = table->name;
			table_change.has_identifier = true;

			auto &metadata = table->table_info.table_metadata;
			auto current_snapshot = metadata.GetLatestSnapshot();
			if (current_snapshot) {
				auto &manifest_list_path = current_snapshot->manifest_list;
				//! Read the manifest list
				auto manifest_list_reader = make_uniq<manifest_list::ManifestListReader>(metadata.iceberg_version);
				auto scan = make_uniq<AvroScan>("IcebergManifestList", *context, manifest_list_path);
				manifest_list_reader->Initialize(std::move(scan));
				while (!manifest_list_reader->Finished()) {
					manifest_list_reader->Read(STANDARD_VECTOR_SIZE, commit_state.manifests);
				}
			}

			auto &transaction_data = *table->table_info.transaction_data;
			if (current_snapshot && !transaction_data.alters.empty()) {
				//! If any changes were made to the data of the table, we should assert that our parent snapshot has not
				//! changed
				commit_state.table_change.requirements.push_back(
				    CreateAssertRefSnapshotIdRequirement(*current_snapshot));
			}
			for (auto &update : transaction_data.updates) {
				update->CreateUpdate(db, *context, commit_state);
			}
			transaction.table_changes.push_back(std::move(table_change));
		}

		std::unique_ptr<yyjson_mut_doc, YyjsonDocDeleter> doc_p(yyjson_mut_doc_new(nullptr));
		auto doc = doc_p.get();
		auto root_object = yyjson_mut_obj(doc);
		yyjson_mut_doc_set_root(doc, root_object);

		CommitTransactionToJSON(doc, root_object, transaction);
		auto transaction_json = JsonDocToString(std::move(doc_p));

		auto &authentication = *catalog.auth_handler;
		auto url_builder = catalog.GetBaseUrl();
		url_builder.AddPathComponent(catalog.prefix);
		url_builder.AddPathComponent("transactions");
		url_builder.AddPathComponent("commit");

		auto response = authentication.PostRequest(*context, url_builder, transaction_json);
		if (response->status != HTTPStatusCode::OK_200) {
			throw InvalidConfigurationException(
			    "Request to '%s' returned a non-200 status code (%s), with reason: %s, body: %s", url_builder.GetURL(),
			    EnumUtil::ToString(response->status), response->reason, response->body);
		}
		temp_con.Commit();
	} catch (std::exception &ex) {
		ErrorData error(ex);
		CleanupFiles();
		error.Throw("Failed to commit Iceberg transaction: ");
>>>>>>> 9d6d317d
	}

	Connection temp_con(db);
	auto &context = temp_con.context;
	context->transaction.BeginTransaction();

	rest_api_objects::CommitTransactionRequest transaction;
	for (auto &table : dirty_tables) {
		IcebergCommitState commit_state;
		auto &table_change = commit_state.table_change;
		table_change.identifier._namespace.value.push_back(table->ParentSchema().name);
		table_change.identifier.name = table->name;
		table_change.has_identifier = true;
		auto &metadata = table->table_info.table_metadata;
		auto current_snapshot = metadata.GetLatestSnapshot();
		if (current_snapshot) {
			auto &manifest_list_path = current_snapshot->manifest_list;
			//! Read the manifest list
			auto manifest_list_reader = make_uniq<manifest_list::ManifestListReader>(metadata.iceberg_version);
			auto scan = make_uniq<AvroScan>("IcebergManifestList", *context, manifest_list_path);
			manifest_list_reader->Initialize(std::move(scan));
			while (!manifest_list_reader->Finished()) {
				manifest_list_reader->Read(STANDARD_VECTOR_SIZE, commit_state.manifests);
			}
		}

		auto &transaction_data = *table->table_info.transaction_data;
		for (auto &update : transaction_data.updates) {
			update->CreateUpdate(db, *context, commit_state);
		}
		transaction.table_changes.push_back(std::move(table_change));
	}

	auto &authentication = *catalog.auth_handler;

	if (catalog.supported_urls.find("POST /v1/{prefix}/transactions/commit") != catalog.supported_urls.end()) {
		throw InternalException("need to implement this real quick");
		// commit all transactions at once
	} else {
		D_ASSERT(catalog.supported_urls.find("POST /v1/{prefix}/namespaces/{namespace}/tables/{table}") !=
		         catalog.supported_urls.end());
		// each table change will make a separate request
		for (auto &table_change : transaction.table_changes) {
			D_ASSERT(table_change.has_identifier);

			auto table_namespace = ConstructNamespace(table_change.identifier._namespace.value);
			auto url_builder = catalog.GetBaseUrl();
			url_builder.AddPathComponent(catalog.prefix);
			url_builder.AddPathComponent("namespaces");
			url_builder.AddPathComponent(table_namespace);
			url_builder.AddPathComponent("tables");
			url_builder.AddPathComponent(table_change.identifier.name);

			auto transaction_json = ConstructTableUpdateJSON(table_change);
			auto response = authentication.PostRequest(*context, url_builder, transaction_json);
			if (response->status != HTTPStatusCode::OK_200) {
				context->transaction.Rollback(nullptr);
				throw InvalidConfigurationException(
				    "Request to '%s' returned a non-200 status code (%s), with reason: %s, body: %s",
				    url_builder.GetURL(), EnumUtil::ToString(response->status), response->reason, response->body);
			}
		}
	}

	context->transaction.Commit();
}

void IRCTransaction::CleanupFiles() {
	// remove any files that were written
<<<<<<< HEAD
	if (catalog.attach_options.endpoint_type == IcebergEndpointType::AWS_S3TABLES) {
		// aws s3 tables rejects deletes and will handle garbage collection on its own, any attempt to delete the files
		// on the aws side will result in an error.
		return;
	}
=======
>>>>>>> 9d6d317d
	auto &fs = FileSystem::GetFileSystem(db);
	for (auto &table : dirty_tables) {
		auto &transaction_data = *table->table_info.transaction_data;
		for (auto &update : transaction_data.updates) {
			if (update->type != IcebergTableUpdateType::ADD_SNAPSHOT) {
				continue;
			}
			auto &add_snapshot = update->Cast<IcebergAddSnapshot>();
			auto &data_files = add_snapshot.manifest_file.data_files;
			for (auto &data_file : data_files) {
				fs.TryRemoveFile(data_file.file_path);
			}
		}
	}
}

void IRCTransaction::Rollback() {
	CleanupFiles();
}

IRCTransaction &IRCTransaction::Get(ClientContext &context, Catalog &catalog) {
	return Transaction::Get(context, catalog).Cast<IRCTransaction>();
}

} // namespace duckdb<|MERGE_RESOLUTION|>--- conflicted
+++ resolved
@@ -8,10 +8,7 @@
 #include "storage/irc_authorization.hpp"
 #include "storage/table_update/iceberg_add_snapshot.hpp"
 #include "catalog_utils.hpp"
-<<<<<<< HEAD
 #include <numeric>
-=======
->>>>>>> 9d6d317d
 
 namespace duckdb {
 
@@ -33,9 +30,6 @@
                        const rest_api_objects::CommitTableRequest &table) {
 	//! requirements
 	auto requirements_array = yyjson_mut_obj_add_arr(doc, root_object, "requirements");
-<<<<<<< HEAD
-	D_ASSERT(table.requirements.empty());
-=======
 	for (auto &requirement : table.requirements) {
 		if (requirement.has_assert_ref_snapshot_id) {
 			auto &assert_ref_snapshot_id = requirement.assert_ref_snapshot_id;
@@ -47,7 +41,6 @@
 			throw NotImplementedException("Can't serialize this TableRequirement type to JSON");
 		}
 	}
->>>>>>> 9d6d317d
 
 	//! updates
 	auto updates_array = yyjson_mut_obj_add_arr(doc, root_object, "updates");
@@ -122,7 +115,6 @@
 	return res;
 }
 
-<<<<<<< HEAD
 static string ConstructNamespace(vector<string> namespaces) {
 	auto table_namespace = std::accumulate(namespaces.begin() + 1, namespaces.end(), namespaces[0],
 	                                       [](const std::string &a, const std::string &b) { return a + "." + b; });
@@ -136,7 +128,8 @@
 	yyjson_mut_doc_set_root(doc, root_object);
 	CommitTableToJSON(doc, root_object, table_change);
 	return JsonDocToString(std::move(doc_p));
-=======
+}
+
 static rest_api_objects::TableRequirement CreateAssertRefSnapshotIdRequirement(IcebergSnapshot &old_snapshot) {
 	rest_api_objects::TableRequirement req;
 	req.has_assert_ref_snapshot_id = true;
@@ -146,14 +139,11 @@
 	res.snapshot_id = old_snapshot.snapshot_id;
 	res.type.value = "assert-ref-snapshot-id";
 	return req;
->>>>>>> 9d6d317d
 }
 
 void IRCTransaction::Commit() {
 	if (dirty_tables.empty()) {
 		return;
-<<<<<<< HEAD
-=======
 	}
 
 	try {
@@ -196,109 +186,69 @@
 			transaction.table_changes.push_back(std::move(table_change));
 		}
 
-		std::unique_ptr<yyjson_mut_doc, YyjsonDocDeleter> doc_p(yyjson_mut_doc_new(nullptr));
-		auto doc = doc_p.get();
-		auto root_object = yyjson_mut_obj(doc);
-		yyjson_mut_doc_set_root(doc, root_object);
-
-		CommitTransactionToJSON(doc, root_object, transaction);
-		auto transaction_json = JsonDocToString(std::move(doc_p));
-
 		auto &authentication = *catalog.auth_handler;
-		auto url_builder = catalog.GetBaseUrl();
-		url_builder.AddPathComponent(catalog.prefix);
-		url_builder.AddPathComponent("transactions");
-		url_builder.AddPathComponent("commit");
-
-		auto response = authentication.PostRequest(*context, url_builder, transaction_json);
-		if (response->status != HTTPStatusCode::OK_200) {
-			throw InvalidConfigurationException(
-			    "Request to '%s' returned a non-200 status code (%s), with reason: %s, body: %s", url_builder.GetURL(),
-			    EnumUtil::ToString(response->status), response->reason, response->body);
+		if (catalog.supported_urls.find("POST /v1/{prefix}/transactions/commit") != catalog.supported_urls.end()) {
+			// commit all transactions at once
+			std::unique_ptr<yyjson_mut_doc, YyjsonDocDeleter> doc_p(yyjson_mut_doc_new(nullptr));
+			auto doc = doc_p.get();
+			auto root_object = yyjson_mut_obj(doc);
+			yyjson_mut_doc_set_root(doc, root_object);
+
+			CommitTransactionToJSON(doc, root_object, transaction);
+			auto transaction_json = JsonDocToString(std::move(doc_p));
+
+			auto &authentication = *catalog.auth_handler;
+			auto url_builder = catalog.GetBaseUrl();
+			url_builder.AddPathComponent(catalog.prefix);
+			url_builder.AddPathComponent("transactions");
+			url_builder.AddPathComponent("commit");
+
+			auto response = authentication.PostRequest(*context, url_builder, transaction_json);
+			if (response->status != HTTPStatusCode::OK_200) {
+				throw InvalidConfigurationException(
+					"Request to '%s' returned a non-200 status code (%s), with reason: %s, body: %s", url_builder.GetURL(),
+					EnumUtil::ToString(response->status), response->reason, response->body);
+			}
+		} else {
+			D_ASSERT(catalog.supported_urls.find("POST /v1/{prefix}/namespaces/{namespace}/tables/{table}") !=
+							 catalog.supported_urls.end());
+			// each table change will make a separate request
+			for (auto &table_change : transaction.table_changes) {
+				D_ASSERT(table_change.has_identifier);
+
+				auto table_namespace = ConstructNamespace(table_change.identifier._namespace.value);
+				auto url_builder = catalog.GetBaseUrl();
+				url_builder.AddPathComponent(catalog.prefix);
+				url_builder.AddPathComponent("namespaces");
+				url_builder.AddPathComponent(table_namespace);
+				url_builder.AddPathComponent("tables");
+				url_builder.AddPathComponent(table_change.identifier.name);
+
+				auto transaction_json = ConstructTableUpdateJSON(table_change);
+				auto response = authentication.PostRequest(*context, url_builder, transaction_json);
+				if (response->status != HTTPStatusCode::OK_200) {
+					context->transaction.Rollback(nullptr);
+					throw InvalidConfigurationException(
+						"Request to '%s' returned a non-200 status code (%s), with reason: %s, body: %s",
+						url_builder.GetURL(), EnumUtil::ToString(response->status), response->reason, response->body);
+				}
+			}
 		}
 		temp_con.Commit();
 	} catch (std::exception &ex) {
 		ErrorData error(ex);
 		CleanupFiles();
 		error.Throw("Failed to commit Iceberg transaction: ");
->>>>>>> 9d6d317d
-	}
-
-	Connection temp_con(db);
-	auto &context = temp_con.context;
-	context->transaction.BeginTransaction();
-
-	rest_api_objects::CommitTransactionRequest transaction;
-	for (auto &table : dirty_tables) {
-		IcebergCommitState commit_state;
-		auto &table_change = commit_state.table_change;
-		table_change.identifier._namespace.value.push_back(table->ParentSchema().name);
-		table_change.identifier.name = table->name;
-		table_change.has_identifier = true;
-		auto &metadata = table->table_info.table_metadata;
-		auto current_snapshot = metadata.GetLatestSnapshot();
-		if (current_snapshot) {
-			auto &manifest_list_path = current_snapshot->manifest_list;
-			//! Read the manifest list
-			auto manifest_list_reader = make_uniq<manifest_list::ManifestListReader>(metadata.iceberg_version);
-			auto scan = make_uniq<AvroScan>("IcebergManifestList", *context, manifest_list_path);
-			manifest_list_reader->Initialize(std::move(scan));
-			while (!manifest_list_reader->Finished()) {
-				manifest_list_reader->Read(STANDARD_VECTOR_SIZE, commit_state.manifests);
-			}
-		}
-
-		auto &transaction_data = *table->table_info.transaction_data;
-		for (auto &update : transaction_data.updates) {
-			update->CreateUpdate(db, *context, commit_state);
-		}
-		transaction.table_changes.push_back(std::move(table_change));
-	}
-
-	auto &authentication = *catalog.auth_handler;
-
-	if (catalog.supported_urls.find("POST /v1/{prefix}/transactions/commit") != catalog.supported_urls.end()) {
-		throw InternalException("need to implement this real quick");
-		// commit all transactions at once
-	} else {
-		D_ASSERT(catalog.supported_urls.find("POST /v1/{prefix}/namespaces/{namespace}/tables/{table}") !=
-		         catalog.supported_urls.end());
-		// each table change will make a separate request
-		for (auto &table_change : transaction.table_changes) {
-			D_ASSERT(table_change.has_identifier);
-
-			auto table_namespace = ConstructNamespace(table_change.identifier._namespace.value);
-			auto url_builder = catalog.GetBaseUrl();
-			url_builder.AddPathComponent(catalog.prefix);
-			url_builder.AddPathComponent("namespaces");
-			url_builder.AddPathComponent(table_namespace);
-			url_builder.AddPathComponent("tables");
-			url_builder.AddPathComponent(table_change.identifier.name);
-
-			auto transaction_json = ConstructTableUpdateJSON(table_change);
-			auto response = authentication.PostRequest(*context, url_builder, transaction_json);
-			if (response->status != HTTPStatusCode::OK_200) {
-				context->transaction.Rollback(nullptr);
-				throw InvalidConfigurationException(
-				    "Request to '%s' returned a non-200 status code (%s), with reason: %s, body: %s",
-				    url_builder.GetURL(), EnumUtil::ToString(response->status), response->reason, response->body);
-			}
-		}
-	}
-
-	context->transaction.Commit();
+	}
 }
 
 void IRCTransaction::CleanupFiles() {
 	// remove any files that were written
-<<<<<<< HEAD
 	if (catalog.attach_options.endpoint_type == IcebergEndpointType::AWS_S3TABLES) {
 		// aws s3 tables rejects deletes and will handle garbage collection on its own, any attempt to delete the files
 		// on the aws side will result in an error.
 		return;
 	}
-=======
->>>>>>> 9d6d317d
 	auto &fs = FileSystem::GetFileSystem(db);
 	for (auto &table : dirty_tables) {
 		auto &transaction_data = *table->table_info.transaction_data;
