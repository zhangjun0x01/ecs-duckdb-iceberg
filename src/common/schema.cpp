#include "iceberg_metadata.hpp"
#include "iceberg_utils.hpp"
#include "rest_catalog/objects/list.hpp"

namespace duckdb {

// https://iceberg.apache.org/spec/#schemas

// forward declaration
static LogicalType ParseTypeValue(rest_api_objects::Type &type);

static LogicalType ParseStruct(rest_api_objects::StructType &type) {
	child_list_t<LogicalType> children;
	for (auto &field : type.fields) {
		// NOTE: 'id', 'required', 'doc', 'initial_default', 'write_default' are ignored for now
		auto name = field->name;
		auto type = ParseTypeValue(*field->type);
		children.push_back(std::make_pair(name, type));
	}
	return LogicalType::STRUCT(std::move(children));
}

static LogicalType ParseList(rest_api_objects::ListType &type) {
	// NOTE: 'element-id', 'element-required' are ignored for now
	auto child_type = ParseTypeValue(*type.element);
	return LogicalType::LIST(child_type);
}

static LogicalType ParseMap(rest_api_objects::MapType &type) {
	// NOTE: 'key-id', 'value-id', 'value-required' are ignored for now
	auto key_type = ParseTypeValue(*type.key);
	auto value_type = ParseTypeValue(*type.value);
	return LogicalType::MAP(key_type, value_type);
}

static LogicalType ParseTypeValue(rest_api_objects::Type &type) {
	if (type.has_struct_type) {
		return ParseStruct(type.struct_type);
	} else if (type.has_list_type) {
		return ParseList(type.list_type);
	} else if (type.has_map_type) {
		return ParseMap(type.map_type);
	}

	if (!type.has_primitive_type) {
		throw InternalException("Invalid type encountered!");
	}
	auto &type_str = type.primitive_type.value;

	if (type_str == "boolean") {
		return LogicalType::BOOLEAN;
	}
	if (type_str == "int") {
		return LogicalType::INTEGER;
	}
	if (type_str == "long") {
		return LogicalType::BIGINT;
	}
	if (type_str == "float") {
		return LogicalType::FLOAT;
	}
	if (type_str == "double") {
		return LogicalType::DOUBLE;
	}
	if (type_str == "date") {
		return LogicalType::DATE;
	}
	if (type_str == "time") {
		return LogicalType::TIME;
	}
	if (type_str == "timestamp") {
		return LogicalType::TIMESTAMP;
	}
	if (type_str == "timestamptz") {
		return LogicalType::TIMESTAMP_TZ;
	}
	if (type_str == "string") {
		return LogicalType::VARCHAR;
	}
	if (type_str == "uuid") {
		return LogicalType::UUID;
	}
	if (StringUtil::StartsWith(type_str, "fixed")) {
		// FIXME: use fixed size type in DuckDB
		return LogicalType::BLOB;
	}
	if (type_str == "binary") {
		return LogicalType::BLOB;
	}
	if (StringUtil::StartsWith(type_str, "decimal")) {
		D_ASSERT(type_str[7] == '(');
		D_ASSERT(type_str.back() == ')');
		auto start = type_str.find('(');
		auto end = type_str.rfind(')');
		auto raw_digits = type_str.substr(start + 1, end - start);
		auto digits = StringUtil::Split(raw_digits, ',');
		D_ASSERT(digits.size() == 2);

		auto width = std::stoi(digits[0]);
		auto scale = std::stoi(digits[1]);
		return LogicalType::DECIMAL(width, scale);
	}
	throw InvalidConfigurationException("Encountered an unrecognized type in JSON schema: \"%s\"", type_str);
}

IcebergColumnDefinition IcebergColumnDefinition::ParseFromJson(rest_api_objects::StructField &field) {
	IcebergColumnDefinition ret;

	ret.id = field.id;
	ret.name = field.name;
	ret.type = ParseTypeValue(*field.type);
	//! FIXME: use 'initial_default' instead
	ret.default_value = Value(ret.type);
	ret.required = field.required;

	return ret;
}

static vector<IcebergColumnDefinition> ParseSchemaFromJson(yyjson_val *schema_json) {
	auto parsed_schema = rest_api_objects::Schema::FromJSON(schema_json);
	auto &struct_type = parsed_schema.struct_type;

<<<<<<< HEAD
	auto fields = yyjson_obj_get(schema_json, "fields");
	yyjson_arr_foreach(fields, idx, max, field) {
		auto column = IcebergColumnDefinition::ParseFromJson(field);
		ret.push_back(column);
=======
	vector<IcebergColumnDefinition> ret;
	for (auto &field : struct_type.fields) {
		ret.push_back(IcebergColumnDefinition::ParseFromJson(*field));
>>>>>>> b18db7d2
	}
	return ret;
}

vector<IcebergColumnDefinition> IcebergSnapshot::ParseSchema(vector<yyjson_val *> &schemas, idx_t schema_id) {
	// Multiple schemas can be present in the json metadata 'schemas' list
	for (const auto &schema_ptr : schemas) {
		auto found_schema_id = IcebergUtils::TryGetNumFromObject(schema_ptr, "schema-id");
		if (found_schema_id == schema_id) {
			return ParseSchemaFromJson(schema_ptr);
		}
	}

	throw InvalidConfigurationException("Iceberg schema with schema id " + to_string(schema_id) + " was not found!");
}

} // namespace duckdb<|MERGE_RESOLUTION|>--- conflicted
+++ resolved
@@ -120,16 +120,9 @@
 	auto parsed_schema = rest_api_objects::Schema::FromJSON(schema_json);
 	auto &struct_type = parsed_schema.struct_type;
 
-<<<<<<< HEAD
-	auto fields = yyjson_obj_get(schema_json, "fields");
-	yyjson_arr_foreach(fields, idx, max, field) {
-		auto column = IcebergColumnDefinition::ParseFromJson(field);
-		ret.push_back(column);
-=======
 	vector<IcebergColumnDefinition> ret;
 	for (auto &field : struct_type.fields) {
 		ret.push_back(IcebergColumnDefinition::ParseFromJson(*field));
->>>>>>> b18db7d2
 	}
 	return ret;
 }
