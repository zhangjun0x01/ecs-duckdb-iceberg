--- conflicted
+++ resolved
@@ -1,19 +1,12 @@
 #include "url_utils.hpp"
-#include "duckdb/common/string_util.hpp"
-
 #include "duckdb/common/string_util.hpp"
 
 namespace duckdb {
 
-<<<<<<< HEAD
 void IRCEndpointBuilder::AddPathComponent(const string &component) {
-	path_components.push_back(component);
-=======
-void IRCEndpointBuilder::AddPathComponent(std::string component) {
 	if (!component.empty()) {
 		path_components.push_back(component);
 	}
->>>>>>> 193d33a4
 }
 
 void IRCEndpointBuilder::AddQueryParameter(const string &key, const string &value) {
@@ -52,28 +45,23 @@
 	return prefix;
 }
 
-<<<<<<< HEAD
-string IRCEndpointBuilder::GetURL() const {
-	string ret = host;
-=======
-void IRCEndpointBuilder::SetParam(std::string key, std::string value) {
+void IRCEndpointBuilder::SetParam(const string &key, const string &value) {
 	params[key] = value;
 }
 
-std::string IRCEndpointBuilder::GetParam(std::string key) const {
+string IRCEndpointBuilder::GetParam(const string &key) const {
 	if (params.find(key) != params.end()) {
 		return params.at(key);
 	}
 	return "";
 }
 
-const std::unordered_map<std::string, std::string> IRCEndpointBuilder::GetParams() {
+const std::unordered_map<string, string> IRCEndpointBuilder::GetParams() {
 	return params;
 }
 
-std::string IRCEndpointBuilder::GetURL() const {
-	std::string ret = host;
->>>>>>> 193d33a4
+string IRCEndpointBuilder::GetURL() const {
+	string ret = host;
 	if (!version.empty()) {
 		ret = ret + "/" + version;
 	}
@@ -84,14 +72,6 @@
 	for (auto &component : path_components) {
 		ret += "/" + component;
 	}
-<<<<<<< HEAD
-	if (!query_parameters.empty()) {
-		ret += "?";
-		vector<string> parameters;
-		for (auto &query_parameter : query_parameters) {
-			parameters.push_back(StringUtil::Format("%s=%s", query_parameter.key, query_parameter.value));
-			ret += StringUtil::Join(parameters, "&");
-=======
 
 	// encode params
 	auto sep = "?";
@@ -101,7 +81,6 @@
 			auto value = StringUtil::URLEncode(param.second);
 			ret += sep + key + "=" + value;
 			sep = "&";
->>>>>>> 193d33a4
 		}
 	}
 	return ret;
