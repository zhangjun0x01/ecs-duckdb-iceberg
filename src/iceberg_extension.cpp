--- conflicted
+++ resolved
@@ -293,6 +293,7 @@
 
 		auto &kv_iceberg_secret = dynamic_cast<const KeyValueSecret &>(*iceberg_secret->secret);
 		token = kv_iceberg_secret.TryGetValue("token");
+		oauth2_server_uri = kv_iceberg_secret.TryGetValue("token").ToString();
 	} else {
 		if (!catalog_secret.empty()) {
 			throw InvalidConfigurationException("No ICEBERG secret by the name of '%s' could be found", catalog_secret);
@@ -335,11 +336,7 @@
 		token = kv_iceberg_secret.TryGetValue("token");
 	}
 	if (token.IsNull()) {
-<<<<<<< HEAD
-		throw InvalidConfigurationException("Failed to generate oath token");
-=======
-		throw HTTPException(StringUtil::Format("Failed to retrieve oath token from %s", endpoint));
->>>>>>> c119d29c
+		throw HTTPException(StringUtil::Format("Failed to retrieve oath token from %s", oauth2_server_uri));
 	}
 	credentials.token = token.ToString();
 
