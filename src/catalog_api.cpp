--- conflicted
+++ resolved
@@ -20,281 +20,6 @@
 using namespace duckdb_yyjson;
 namespace duckdb {
 
-
-<<<<<<< HEAD
-static size_t RequestWriteCallback(void *contents, size_t size, size_t nmemb, void *userp) {
-	((std::string *)userp)->append((char *)contents, size * nmemb);
-	return size * nmemb;
-}
-
-// we statically compile in libcurl, which means the cert file location of the build machine is the
-// place curl will look. But not every distro has this file in the same location, so we search a
-// number of common locations and use the first one we find.
-static string certFileLocations[] = {
-        // Arch, Debian-based, Gentoo
-        "/etc/ssl/certs/ca-certificates.crt",
-        // RedHat 7 based
-        "/etc/pki/ca-trust/extracted/pem/tls-ca-bundle.pem",
-        // Redhat 6 based
-        "/etc/pki/tls/certs/ca-bundle.crt",
-        // OpenSUSE
-        "/etc/ssl/ca-bundle.pem",
-        // Alpine
-        "/etc/ssl/cert.pem"
-};
-
-const string IRCAPI::API_VERSION_1 = "v1";
-
-
-// Look through the the above locations and if one of the files exists, set that as the location curl should use.
-static bool SelectCurlCertPath() {
-	for (string& caFile : certFileLocations) {
-		struct stat buf;
-		if (stat(caFile.c_str(), &buf) == 0) {
-			SELECTED_CURL_CERT_PATH = caFile;
-		}
-	}
-	return false;
-}
-
-static bool SetCurlCAFileInfo(CURL* curl) {
-	if (!SELECTED_CURL_CERT_PATH.empty()) {
-		curl_easy_setopt(curl, CURLOPT_CAINFO, SELECTED_CURL_CERT_PATH.c_str());
-        return true;
-	}
-    return false;
-}
-
-// Note: every curl object we use should set this, because without it some linux distro's may not find the CA certificate.
-static void InitializeCurlObject(CURL * curl, const string &token) {
-  	if (!token.empty()) {
-		curl_easy_setopt(curl, CURLOPT_XOAUTH2_BEARER, token.c_str());
-		curl_easy_setopt(curl, CURLOPT_HTTPAUTH, CURLAUTH_BEARER);
-	}
-    SetCurlCAFileInfo(curl);
-}
-
-static string DeleteRequest(const string &url, const string &token = "", curl_slist *extra_headers = NULL) {
-    CURL *curl;
-    CURLcode res;
-    string readBuffer;
-
-    curl = curl_easy_init();
-    if (curl) {
-        curl_easy_setopt(curl, CURLOPT_URL, url.c_str());
-        curl_easy_setopt(curl, CURLOPT_CUSTOMREQUEST, "DELETE");
-        curl_easy_setopt(curl, CURLOPT_WRITEFUNCTION, RequestWriteCallback);
-        curl_easy_setopt(curl, CURLOPT_WRITEDATA, &readBuffer);
-        
-        if(extra_headers) {
-            curl_easy_setopt(curl, CURLOPT_HTTPHEADER, extra_headers);
-        }
-        
-        InitializeCurlObject(curl, token);
-        res = curl_easy_perform(curl);
-        curl_easy_cleanup(curl);
-
-        if (res != CURLcode::CURLE_OK) {
-            string error = curl_easy_strerror(res);
-            throw IOException("Curl DELETE Request to '%s' failed with error: '%s'", url, error);
-        }
-        
-        return readBuffer;
-    }
-    throw InternalException("Failed to initialize curl");
-}
-
-class DuckDBSecretCredentialProvider : public Aws::Auth::AWSCredentialsProviderChain
-{
-public:
-	DuckDBSecretCredentialProvider(const string& key_id, const string &secret, const string &sesh_token) {
-		credentials.SetAWSAccessKeyId(key_id);
-		credentials.SetAWSSecretKey(secret);
-		credentials.SetSessionToken(sesh_token);
-	}
-
-	~DuckDBSecretCredentialProvider() = default;
-
-	Aws::Auth::AWSCredentials GetAWSCredentials() override {
-		return credentials;
-	};
-
-protected:
-	Aws::Auth::AWSCredentials credentials;
-};
-
-static string GetAwsService(const string host) {
-	return host.substr(0, host.find_first_of('.'));
-}
-
-static string GetAwsRegion(const string host) {
-	idx_t first_dot = host.find_first_of('.');
-	idx_t second_dot = host.find_first_of('.', first_dot + 1);
-	return host.substr(first_dot + 1, second_dot - first_dot - 1);
-}
-
-static string GetRequestAws(ClientContext &context, IRCEndpointBuilder endpoint_builder, const string &secret_name) {
-	auto clientConfig = make_uniq<Aws::Client::ClientConfiguration>();
-
-	if (!SELECTED_CURL_CERT_PATH.empty()) {
-		clientConfig->caFile = SELECTED_CURL_CERT_PATH;
-	}
-
-	std::shared_ptr<Aws::Http::HttpClientFactory> MyClientFactory;
-	std::shared_ptr<Aws::Http::HttpClient> MyHttpClient;
-
-	MyHttpClient = Aws::Http::CreateHttpClient(*clientConfig);
-	Aws::Http::URI uri;
-
-	// TODO move this to IRCatalog::GetBaseURL()
-	auto service = GetAwsService(endpoint_builder.GetHost());
-	auto region = GetAwsRegion(endpoint_builder.GetHost());
-
-	// Add iceberg. This is necessary here and should not be included in the host
-	uri.AddPathSegment("iceberg");
-	// push bach the version
-	uri.AddPathSegment(endpoint_builder.GetVersion());
-	// then the warehouse
-	if (service == "glue") {
-		uri.AddPathSegment("catalogs");
-		uri.AddPathSegment(endpoint_builder.GetWarehouse());
-	} else {
-		uri.AddPathSegment(endpoint_builder.GetWarehouse());
-	}
-
-	for (auto &component : endpoint_builder.path_components) {
-		uri.AddPathSegment(component);
-	}
-
-	Aws::Http::Scheme scheme = Aws::Http::Scheme::HTTPS;
-	uri.SetScheme(scheme);
-	// set host
-	uri.SetAuthority(endpoint_builder.GetHost());
-	auto encoded = uri.GetURLEncodedPath();
-
-	const Aws::Http::URI uri_const = Aws::Http::URI(uri);
-	auto create_http_req = Aws::Http::CreateHttpRequest(uri_const,
-									 Aws::Http::HttpMethod::HTTP_GET,
-									 Aws::Utils::Stream::DefaultResponseStreamFactoryMethod);
-
-	std::shared_ptr<Aws::Http::HttpRequest> req(create_http_req);
-
-	// will error if no secret can be found for AWS services
-	auto secret_entry = IRCatalog::GetSecret(context, secret_name);
-	auto kv_secret = dynamic_cast<const KeyValueSecret &>(*secret_entry->secret);
-
-	std::shared_ptr<Aws::Auth::AWSCredentialsProviderChain> provider;
-	provider = std::make_shared<DuckDBSecretCredentialProvider>(
-		kv_secret.secret_map["key_id"].GetValue<string>(),
-		kv_secret.secret_map["secret"].GetValue<string>(),
-		kv_secret.secret_map["session_token"].IsNull() ? "" : kv_secret.secret_map["session_token"].GetValue<string>()
-	);
-	auto signer = make_uniq<Aws::Client::AWSAuthV4Signer>(provider, service.c_str(), region.c_str());
-
-	signer->SignRequest(*req);
-	std::shared_ptr<Aws::Http::HttpResponse> res = MyHttpClient->MakeRequest(req);
-	Aws::Http::HttpResponseCode resCode = res->GetResponseCode();
-	DUCKDB_LOG_DEBUG(context, "iceberg.Catalog.Aws.HTTPRequest", "GET %s (response %d) (signed with key_id '%s' for service '%s', in region '%s')", uri.GetURIString(), resCode, kv_secret.secret_map["key_id"].GetValue<string>(), service.c_str(), region.c_str());
-	if (resCode == Aws::Http::HttpResponseCode::OK) {
-		Aws::StringStream resBody;
-		resBody << res->GetResponseBody().rdbuf();
-		return resBody.str();
-	} else {
-		Aws::StringStream resBody;
-		resBody <<  res->GetResponseBody().rdbuf();
-		throw IOException("Failed to query %s, http error %d thrown. Message: %s", req->GetUri().GetURIString(true), res->GetResponseCode(), resBody.str());
-	}
-}
-
-static string GetRequest(ClientContext &context, const IRCEndpointBuilder &endpoint_builder, const string &secret_name, const string &token = "", curl_slist *extra_headers = NULL) {
-
-	if (StringUtil::StartsWith(endpoint_builder.GetHost(), "glue." ) || StringUtil::StartsWith(endpoint_builder.GetHost(), "s3tables." )) {
-		auto str = GetRequestAws(context, endpoint_builder, secret_name);
-		return str;
-	}
-	auto url = endpoint_builder.GetURL();
-	CURL *curl;
-	CURLcode res;
-	string readBuffer;
-
-	curl = curl_easy_init();
-	if (curl) {
-		curl_easy_setopt(curl, CURLOPT_URL, url.c_str());
-		curl_easy_setopt(curl, CURLOPT_WRITEFUNCTION, RequestWriteCallback);
-		curl_easy_setopt(curl, CURLOPT_WRITEDATA, &readBuffer);
-		
-		if(extra_headers) {
-			curl_easy_setopt(curl, CURLOPT_HTTPHEADER, extra_headers);
-		}
-		
-		InitializeCurlObject(curl, token);
-		res = curl_easy_perform(curl);
-		curl_easy_cleanup(curl);
-
-		DUCKDB_LOG_DEBUG(context, "iceberg.Catalog.Curl.HTTPRequest", "GET %s (curl code '%s')", url, curl_easy_strerror(res));
-		if (res != CURLcode::CURLE_OK) {
-			string error = curl_easy_strerror(res);
-			throw IOException("Curl Request to '%s' failed with error: '%s'", url, error);
-		}
-
-		return readBuffer;
-	}
-	throw InternalException("Failed to initialize curl");
-}
-
-static string PostRequest(
-		ClientContext &context,
-		const string &url, 
-		const string &post_data, 
-		const string &content_type = "x-www-form-urlencoded",
-		const string &token = "", 
-		curl_slist *extra_headers = NULL) {
-    string readBuffer;
-    CURL *curl = curl_easy_init();
-    if (!curl) {
-		throw InternalException("Failed to initialize curl");
-	}
-
-	curl_easy_setopt(curl, CURLOPT_URL, url.c_str());
-	curl_easy_setopt(curl, CURLOPT_POST, 1L);
-	curl_easy_setopt(curl, CURLOPT_POSTFIELDS, post_data.c_str());
-	curl_easy_setopt(curl, CURLOPT_WRITEFUNCTION, RequestWriteCallback);
-	curl_easy_setopt(curl, CURLOPT_WRITEDATA, &readBuffer);
-
-	// Create default headers for content type
-	struct curl_slist *headers = NULL;
-	const string content_type_str = "Content-Type: application/" + content_type;
-	headers = curl_slist_append(headers, content_type_str.c_str());
-	
-	// Append any extra headers
-	if (extra_headers) {
-		struct curl_slist *temp = extra_headers;
-		while (temp) {
-			headers = curl_slist_append(headers, temp->data);
-			temp = temp->next;
-		}
-	}
-	
-	curl_easy_setopt(curl, CURLOPT_HTTPHEADER, headers);
-	InitializeCurlObject(curl, token);
-	
-	// Perform the request
-	CURLcode res = curl_easy_perform(curl);
-	
-	// Clean up
-	curl_slist_free_all(headers);
-	curl_easy_cleanup(curl);
-
-	DUCKDB_LOG_DEBUG(context, "iceberg.Catalog.Curl.HTTPRequest", "POST %s (curl code '%s')", url, curl_easy_strerror(res));
-	if (res != CURLcode::CURLE_OK) {
-		string error = curl_easy_strerror(res);
-		throw IOException("Curl Request to '%s' failed with error: '%s'", url, error);
-	}
-	return readBuffer;
-}
-=======
->>>>>>> 193d33a4
-
 static string GetTableMetadata(ClientContext &context, IRCatalog &catalog, const string &schema, const string &table, const string &secret_name) {
 	struct curl_slist *extra_headers = NULL;
 	auto url = catalog.GetBaseUrl();
@@ -460,23 +185,17 @@
 	return result;
 }
 
-<<<<<<< HEAD
 string IRCAPI::GetToken(ClientContext &context, const string &uri, const string &id, const string &secret, const string &endpoint, const string &scope) {
 	vector<string> parameters;
-	parameters.push_back("client_credentials");
+	parameters.push_back(StringUtil::Format("%s=%s", "grant_type", "client_credentials"));
 	parameters.push_back(StringUtil::Format("%s=%s", "client_id", id));
 	parameters.push_back(StringUtil::Format("%s=%s", "client_secret", secret));
 	parameters.push_back(StringUtil::Format("%s=%s", "scope", scope));
 
-	string post_data = StringUtil::Format("grant_type=%s", StringUtil::Join(parameters, "&"));
-	string api_result = PostRequest(context, uri, post_data);
+	string post_data = StringUtil::Format("%s", StringUtil::Join(parameters, "&"));
+	string api_result = APIUtils::PostRequest(context, uri, post_data);
 	//! FIXME: the oauth/tokens endpoint returns, on success;
 	// { 'access_token', 'token_type', 'expires_in', <issued_token_type>, 'refresh_token', 'scope'}
-=======
-string IRCAPI::GetToken(ClientContext &context, string id, string secret, string endpoint) {
-	string post_data = "grant_type=client_credentials&client_id=" + id + "&client_secret=" + secret + "&scope=PRINCIPAL_ROLE:ALL";
-	string api_result = APIUtils::PostRequest(context, endpoint + "/v1/oauth/tokens", post_data);
->>>>>>> 193d33a4
 	std::unique_ptr<yyjson_doc, YyjsonDocDeleter> doc(ICUtils::api_result_to_doc(api_result));
 	auto *root = yyjson_doc_get_root(doc.get());
 	return IcebergUtils::TryGetStrFromObject(root, "access_token");
