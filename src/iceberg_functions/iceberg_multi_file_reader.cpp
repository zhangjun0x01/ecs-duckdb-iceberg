--- conflicted
+++ resolved
@@ -198,16 +198,6 @@
 	} else {
 		throw InvalidInputException("Reading from Iceberg version %d is not supported yet",
 		                            snapshot.iceberg_format_version);
-<<<<<<< HEAD
-=======
-	}
-
-	if (snapshot.snapshot_id == DConstants::INVALID_INDEX) {
-		// we are in an empty table
-		current_data_manifest = data_manifests.begin();
-		current_delete_manifest = delete_manifests.begin();
-		return;
->>>>>>> d41bbe60
 	}
 
 	// Read the manifest list, we need all the manifests to determine if we've seen all deletes
