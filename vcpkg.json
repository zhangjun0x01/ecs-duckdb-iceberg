--- conflicted
+++ resolved
@@ -1,9 +1,12 @@
 {
-<<<<<<< HEAD
 	"dependencies": [
 		"avro-c",
 		"curl",
-		"openssl"
+		"openssl",
+		{
+		"name": "aws-sdk-cpp",
+		"features": [ "sso", "sts", "identity-management" ]
+		}
 	],
 	"vcpkg-configuration": {
 		"overlay-ports": [
@@ -17,30 +20,4 @@
 			"version": "3.0.8"
 		}
 	]
-=======
-  "dependencies": [
-    {
-      "name": "avro-cpp",
-      "features": ["snappy"]
-    },
-    "curl",
-    "openssl",
-    {
-      "name": "aws-sdk-cpp",
-      "features": [ "sso", "sts", "identity-management" ]
-    }
-  ],
-  "vcpkg-configuration": {
-    "overlay-ports": [
-      "./vcpkg_ports"
-    ]
-  },
-  "builtin-baseline": "5e5d0e1cd7785623065e77eff011afdeec1a3574",
-  "overrides": [
-    {
-      "name": "openssl",
-      "version": "3.0.8"
-    }
-  ]
->>>>>>> b7a53610
 }