--- conflicted
+++ resolved
@@ -6,15 +6,12 @@
     LOAD_TESTS
 )
 
-<<<<<<< HEAD
 duckdb_extension_load(avro
     LOAD_TESTS
     GIT_URL https://github.com/tishj/duckdb_avro
     GIT_TAG 0287790955f98bd8b6fd6aa2993335b16a211791
 )
 
-duckdb_extension_load(tpch)
-=======
 duckdb_extension_load(tpch)
 
 
@@ -31,5 +28,4 @@
         GIT_URL https://github.com/duckdb/duckdb-httpfs
         GIT_TAG main
         INCLUDE_DIR extension/httpfs/include
-)
->>>>>>> b7a53610
+)