# This file is included by DuckDB's build system. It specifies which extension to load

duckdb_extension_load(icu)
duckdb_extension_load(avro
        LOAD_TESTS
        GIT_URL https://github.com/duckdb/duckdb_avro
<<<<<<< HEAD
        GIT_TAG ec4d3c007be073bfb30ab38367285daf621c4f11
=======
        GIT_TAG 141c70afa871d437bfdc689b826baf55409b1f72
>>>>>>> b777e350
)

# Extension from this repo
duckdb_extension_load(iceberg
    SOURCE_DIR ${CMAKE_CURRENT_LIST_DIR}
    LOAD_TESTS
)

duckdb_extension_load(tpch)


################## AWS
if (NOT MINGW AND NOT ${WASM_ENABLED})
  duckdb_extension_load(aws
            LOAD_TESTS
            GIT_URL https://github.com/duckdb/duckdb-aws
            GIT_TAG main
    )
endif ()

duckdb_extension_load(httpfs
        GIT_URL https://github.com/duckdb/duckdb-httpfs
        GIT_TAG 7b09112ad257249130375c0841d962eecb85662e
        INCLUDE_DIR extension/httpfs/include
)<|MERGE_RESOLUTION|>--- conflicted
+++ resolved
@@ -4,11 +4,7 @@
 duckdb_extension_load(avro
         LOAD_TESTS
         GIT_URL https://github.com/duckdb/duckdb_avro
-<<<<<<< HEAD
-        GIT_TAG ec4d3c007be073bfb30ab38367285daf621c4f11
-=======
         GIT_TAG 141c70afa871d437bfdc689b826baf55409b1f72
->>>>>>> b777e350
 )
 
 # Extension from this repo
