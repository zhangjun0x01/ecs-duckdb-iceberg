--- conflicted
+++ resolved
@@ -124,8 +124,7 @@
 
     def GenerateTables(self, con):
         # Generate the tpch tables
-<<<<<<< HEAD
-        # self.GenerateTPCH(con)
+        self.GenerateTPCH(con)
         for table_dir in self.GetTableDirs():
             full_table_dir = f"./scripts/data_generators/generate_polaris_rest/{table_dir}"
             setup_script = self.GetSetupFile(full_table_dir)
@@ -164,20 +163,6 @@
                     f"{INTERMEDIATE_DATA}/{table_dir}/last/data.parquet",
                     dirs_exist_ok=True,
                 )
-=======
-        self.GenerateTPCH(con)
-        con.sql("CREATE NAMESPACE IF NOT EXISTS COLLADO_TEST")
-        con.sql("USE NAMESPACE COLLADO_TEST")
-        con.sql(
-            """
-        CREATE TABLE IF NOT EXISTS quickstart_table (
-          id BIGINT, data STRING
-        )
-        USING ICEBERG
-        """
-        )
-        con.sql("INSERT INTO quickstart_table VALUES (1, 'some data'), (2, 'more data'), (3, 'yet more data')")
->>>>>>> 6e3d3ba0
 
     def CloseConnection(self, con):
         del con